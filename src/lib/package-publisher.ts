import assert = require("assert");
import { AnyPackage, fullPackageName, isNotNeededPackage, getOutputPath, notNeededReadme, settings } from "./common";
import { consoleLogger, quietLogger, Log, LogWithErrors, LoggerWithErrors, quietLoggerWithErrors } from "./logging";
import { parseJson, readJson } from "./util";
import fetch = require("node-fetch");
import * as path from "path";
import * as child_process from "child_process";
import NpmClient from "./npm-client";

export async function publishPackage(client: NpmClient, pkg: AnyPackage, dry: boolean): Promise<Log> {
	const [log, logResult] = quietLogger();

	const name = pkg.typingsPackageName;
	log(`Publishing ${name}`);

	const packageDir = path.join("output", name);
	const packageJson = await readJson(path.join(packageDir, "package.json"));
	const version = packageJson.version;
	assert(typeof version === "string");

	await client.publish(packageDir, packageJson, dry);
	if (settings.tag && settings.tag !== "latest" && !dry) { // "latest" is the default tag anyway
		await client.tag(name, version, settings.tag);
	}

	if (isNotNeededPackage(pkg)) {
<<<<<<< HEAD
		log.info(`Deprecating ${name}`);
		// Don't use a newline in the deprecation message because it will be displayed as "\n" and not as a newline.
		const message = notNeededReadme(pkg, /*useNewline*/ false);
=======
		log(`Deprecating ${name}`);
		const message = notNeededReadme(pkg);
>>>>>>> 8a606786
		if (!dry) {
			await client.deprecate(fullPackageName(name), version, message);
		}
	}

	return logResult();
}

// Used for testing only.
export async function unpublishPackage(pkg: AnyPackage, dry: boolean): Promise<void> {
	const name = fullPackageName(pkg.typingsPackageName);
	const args: string[] = ["npm", "unpublish", name, "--force"];
	await runCommand("Unpublish", consoleLogger, dry, args);
}

export async function shouldPublish(pkg: AnyPackage): Promise<[boolean, LogWithErrors]> {
	const [log, logResult] = quietLoggerWithErrors();

	const outputPath = getOutputPath(pkg);
	// Read package.json for version number we would be publishing
	const packageJson = await readJson(path.join(outputPath, "package.json"));
	const localVersion: string = packageJson.version;
	log.info(`Local version from package.json is ${localVersion}`);

	// Hit e.g. http://registry.npmjs.org/@ryancavanaugh%2fjquery for version data
	const fullName = fullPackageName(pkg.typingsPackageName);
	const registryUrl = `https://registry.npmjs.org/${fullName.replace("/", "%2F")}`;
	log.info(`Fetch registry data from ${registryUrl}`);

	// See if this version already exists

	let bodyString: string;
	try {
		bodyString = await (await fetch(registryUrl)).text();
	} catch (err) {
		log.error(JSON.stringify(err));
		return [false, logResult()];
	}

	interface NpmRegistryResult {
		versions: {
			[key: string]: {};
		};
		error: string;
	}

	const body: NpmRegistryResult = parseJson(bodyString);

	return [shouldPublish(), logResult()];
	function shouldPublish() {
		if (body.error === "Not found") {
			// OK, just haven't published this one before
			log.info("Registry indicates this is a new package");
			return true;
		}
		else if (body.error) {
			// Critical failure
			log.info("Unexpected response, refer to error log");
			log.error(`NPM registry failure for ${registryUrl}: Unexpected error content ${body.error})`);
			return false;
		}
		else {
			const remoteVersionExists = body.versions && body.versions[localVersion] !== undefined;
			log.info(remoteVersionExists ? "Remote version already exists" : "Remote version does not exist");
			return !remoteVersionExists;
		}
	}
}

// Returns whether the command succeeded.
function runCommand(commandDescription: string, log: LoggerWithErrors, dry: boolean, args: string[]): Promise<boolean> {
	const cmd = args.join(" ");
	log.info(`Run ${cmd}`);
	if (!dry) {
		return new Promise<boolean>((resolve, reject) => {
			child_process.exec(cmd, { encoding: "utf8" }, (err, stdoutBuffer, stderrBuffer) => {
				// These are wrongly typed as Buffer.
				const stdout = <string> <any> stdoutBuffer;
				const stderr = <string> <any> stderrBuffer;
				if (err) {
					log.error(`${commandDescription} failed: ${JSON.stringify(err)}`);
					log.info(`${commandDescription} failed, refer to error log`);
					log.error(stderr);
					resolve(false);
				}
				else {
					log.info("Ran successfully");
					log.info(stdout);
					resolve(true);
				}
			});
		});
	} else {
		log.info("(dry run)");
	}
}
<|MERGE_RESOLUTION|>--- conflicted
+++ resolved
@@ -1,130 +1,125 @@
-import assert = require("assert");
-import { AnyPackage, fullPackageName, isNotNeededPackage, getOutputPath, notNeededReadme, settings } from "./common";
-import { consoleLogger, quietLogger, Log, LogWithErrors, LoggerWithErrors, quietLoggerWithErrors } from "./logging";
-import { parseJson, readJson } from "./util";
-import fetch = require("node-fetch");
-import * as path from "path";
-import * as child_process from "child_process";
-import NpmClient from "./npm-client";
-
-export async function publishPackage(client: NpmClient, pkg: AnyPackage, dry: boolean): Promise<Log> {
-	const [log, logResult] = quietLogger();
-
-	const name = pkg.typingsPackageName;
-	log(`Publishing ${name}`);
-
-	const packageDir = path.join("output", name);
-	const packageJson = await readJson(path.join(packageDir, "package.json"));
-	const version = packageJson.version;
-	assert(typeof version === "string");
-
-	await client.publish(packageDir, packageJson, dry);
-	if (settings.tag && settings.tag !== "latest" && !dry) { // "latest" is the default tag anyway
-		await client.tag(name, version, settings.tag);
-	}
-
-	if (isNotNeededPackage(pkg)) {
-<<<<<<< HEAD
-		log.info(`Deprecating ${name}`);
-		// Don't use a newline in the deprecation message because it will be displayed as "\n" and not as a newline.
-		const message = notNeededReadme(pkg, /*useNewline*/ false);
-=======
-		log(`Deprecating ${name}`);
-		const message = notNeededReadme(pkg);
->>>>>>> 8a606786
-		if (!dry) {
-			await client.deprecate(fullPackageName(name), version, message);
-		}
-	}
-
-	return logResult();
-}
-
-// Used for testing only.
-export async function unpublishPackage(pkg: AnyPackage, dry: boolean): Promise<void> {
-	const name = fullPackageName(pkg.typingsPackageName);
-	const args: string[] = ["npm", "unpublish", name, "--force"];
-	await runCommand("Unpublish", consoleLogger, dry, args);
-}
-
-export async function shouldPublish(pkg: AnyPackage): Promise<[boolean, LogWithErrors]> {
-	const [log, logResult] = quietLoggerWithErrors();
-
-	const outputPath = getOutputPath(pkg);
-	// Read package.json for version number we would be publishing
-	const packageJson = await readJson(path.join(outputPath, "package.json"));
-	const localVersion: string = packageJson.version;
-	log.info(`Local version from package.json is ${localVersion}`);
-
-	// Hit e.g. http://registry.npmjs.org/@ryancavanaugh%2fjquery for version data
-	const fullName = fullPackageName(pkg.typingsPackageName);
-	const registryUrl = `https://registry.npmjs.org/${fullName.replace("/", "%2F")}`;
-	log.info(`Fetch registry data from ${registryUrl}`);
-
-	// See if this version already exists
-
-	let bodyString: string;
-	try {
-		bodyString = await (await fetch(registryUrl)).text();
-	} catch (err) {
-		log.error(JSON.stringify(err));
-		return [false, logResult()];
-	}
-
-	interface NpmRegistryResult {
-		versions: {
-			[key: string]: {};
-		};
-		error: string;
-	}
-
-	const body: NpmRegistryResult = parseJson(bodyString);
-
-	return [shouldPublish(), logResult()];
-	function shouldPublish() {
-		if (body.error === "Not found") {
-			// OK, just haven't published this one before
-			log.info("Registry indicates this is a new package");
-			return true;
-		}
-		else if (body.error) {
-			// Critical failure
-			log.info("Unexpected response, refer to error log");
-			log.error(`NPM registry failure for ${registryUrl}: Unexpected error content ${body.error})`);
-			return false;
-		}
-		else {
-			const remoteVersionExists = body.versions && body.versions[localVersion] !== undefined;
-			log.info(remoteVersionExists ? "Remote version already exists" : "Remote version does not exist");
-			return !remoteVersionExists;
-		}
-	}
-}
-
-// Returns whether the command succeeded.
-function runCommand(commandDescription: string, log: LoggerWithErrors, dry: boolean, args: string[]): Promise<boolean> {
-	const cmd = args.join(" ");
-	log.info(`Run ${cmd}`);
-	if (!dry) {
-		return new Promise<boolean>((resolve, reject) => {
-			child_process.exec(cmd, { encoding: "utf8" }, (err, stdoutBuffer, stderrBuffer) => {
-				// These are wrongly typed as Buffer.
-				const stdout = <string> <any> stdoutBuffer;
-				const stderr = <string> <any> stderrBuffer;
-				if (err) {
-					log.error(`${commandDescription} failed: ${JSON.stringify(err)}`);
-					log.info(`${commandDescription} failed, refer to error log`);
-					log.error(stderr);
-					resolve(false);
-				}
-				else {
-					log.info("Ran successfully");
-					log.info(stdout);
-					resolve(true);
-				}
-			});
-		});
-	} else {
-		log.info("(dry run)");
-	}
-}
+import assert = require("assert");
+import { AnyPackage, fullPackageName, isNotNeededPackage, getOutputPath, notNeededReadme, settings } from "./common";
+import { consoleLogger, quietLogger, Log, LogWithErrors, LoggerWithErrors, quietLoggerWithErrors } from "./logging";
+import { parseJson, readJson } from "./util";
+import fetch = require("node-fetch");
+import * as path from "path";
+import * as child_process from "child_process";
+import NpmClient from "./npm-client";
+
+export async function publishPackage(client: NpmClient, pkg: AnyPackage, dry: boolean): Promise<Log> {
+	const [log, logResult] = quietLogger();
+
+	const name = pkg.typingsPackageName;
+	log(`Publishing ${name}`);
+
+	const packageDir = path.join("output", name);
+	const packageJson = await readJson(path.join(packageDir, "package.json"));
+	const version = packageJson.version;
+	assert(typeof version === "string");
+
+	await client.publish(packageDir, packageJson, dry);
+	if (settings.tag && settings.tag !== "latest" && !dry) { // "latest" is the default tag anyway
+		await client.tag(name, version, settings.tag);
+	}
+
+	if (isNotNeededPackage(pkg)) {
+		log(`Deprecating ${name}`);
+		// Don't use a newline in the deprecation message because it will be displayed as "\n" and not as a newline.
+		const message = notNeededReadme(pkg, /*useNewline*/ false);
+		if (!dry) {
+			await client.deprecate(fullPackageName(name), version, message);
+		}
+	}
+
+	return logResult();
+}
+
+// Used for testing only.
+export async function unpublishPackage(pkg: AnyPackage, dry: boolean): Promise<void> {
+	const name = fullPackageName(pkg.typingsPackageName);
+	const args: string[] = ["npm", "unpublish", name, "--force"];
+	await runCommand("Unpublish", consoleLogger, dry, args);
+}
+
+export async function shouldPublish(pkg: AnyPackage): Promise<[boolean, LogWithErrors]> {
+	const [log, logResult] = quietLoggerWithErrors();
+
+	const outputPath = getOutputPath(pkg);
+	// Read package.json for version number we would be publishing
+	const packageJson = await readJson(path.join(outputPath, "package.json"));
+	const localVersion: string = packageJson.version;
+	log.info(`Local version from package.json is ${localVersion}`);
+
+	// Hit e.g. http://registry.npmjs.org/@ryancavanaugh%2fjquery for version data
+	const fullName = fullPackageName(pkg.typingsPackageName);
+	const registryUrl = `https://registry.npmjs.org/${fullName.replace("/", "%2F")}`;
+	log.info(`Fetch registry data from ${registryUrl}`);
+
+	// See if this version already exists
+
+	let bodyString: string;
+	try {
+		bodyString = await (await fetch(registryUrl)).text();
+	} catch (err) {
+		log.error(JSON.stringify(err));
+		return [false, logResult()];
+	}
+
+	interface NpmRegistryResult {
+		versions: {
+			[key: string]: {};
+		};
+		error: string;
+	}
+
+	const body: NpmRegistryResult = parseJson(bodyString);
+
+	return [shouldPublish(), logResult()];
+	function shouldPublish() {
+		if (body.error === "Not found") {
+			// OK, just haven't published this one before
+			log.info("Registry indicates this is a new package");
+			return true;
+		}
+		else if (body.error) {
+			// Critical failure
+			log.info("Unexpected response, refer to error log");
+			log.error(`NPM registry failure for ${registryUrl}: Unexpected error content ${body.error})`);
+			return false;
+		}
+		else {
+			const remoteVersionExists = body.versions && body.versions[localVersion] !== undefined;
+			log.info(remoteVersionExists ? "Remote version already exists" : "Remote version does not exist");
+			return !remoteVersionExists;
+		}
+	}
+}
+
+// Returns whether the command succeeded.
+function runCommand(commandDescription: string, log: LoggerWithErrors, dry: boolean, args: string[]): Promise<boolean> {
+	const cmd = args.join(" ");
+	log.info(`Run ${cmd}`);
+	if (!dry) {
+		return new Promise<boolean>((resolve, reject) => {
+			child_process.exec(cmd, { encoding: "utf8" }, (err, stdoutBuffer, stderrBuffer) => {
+				// These are wrongly typed as Buffer.
+				const stdout = <string> <any> stdoutBuffer;
+				const stderr = <string> <any> stderrBuffer;
+				if (err) {
+					log.error(`${commandDescription} failed: ${JSON.stringify(err)}`);
+					log.info(`${commandDescription} failed, refer to error log`);
+					log.error(stderr);
+					resolve(false);
+				}
+				else {
+					log.info("Ran successfully");
+					log.info(stdout);
+					resolve(true);
+				}
+			});
+		});
+	} else {
+		log.info("(dry run)");
+	}
+}